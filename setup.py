--- conflicted
+++ resolved
@@ -16,18 +16,9 @@
         raise AttributeError("Package does not have a __version__")
 
 
-<<<<<<< HEAD
-install_requires = [
-    'pytz',
-    'six',
-    'python-dateutil',
-    'requests',
-    'simplejson',
-]
-=======
 with open(os.path.join(here, 'README.rst'), encoding='utf-8') as f:
     long_description = f.read()
->>>>>>> ee8013d7
+
 
 setup(
     name='stix2',
@@ -60,5 +51,6 @@
         'six',
         'python-dateutil',
         'requests',
+        'simplejson'
     ],
 )