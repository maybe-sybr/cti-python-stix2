--- conflicted
+++ resolved
@@ -1,16 +1,10 @@
 import pytest
 from taxii2client import Collection
 
-import stix2
 from stix2.sources import (CompositeDataSource, DataSink, DataSource,
-<<<<<<< HEAD
-                           DataStore, Filter, make_id, taxii)
-from stix2.sources.memory import MemorySource, MemoryStore
-=======
                            DataStore, make_id, taxii)
 from stix2.sources.filters import Filter
-from stix2.sources.memory import MemorySource
->>>>>>> da649d80
+from stix2.sources.memory import MemorySource, MemoryStore
 
 COLLECTION_URL = 'https://example.com/api1/collections/91a7b528-80eb-42ed-a74d-c6fbd5a26116/'
 
@@ -337,12 +331,7 @@
         Filter("external_references.source_name", "=", "CVE"),
     ]
 
-<<<<<<< HEAD
-    ds = DataSource()
-
     # "Return any object whose type is not relationship"
-=======
->>>>>>> da649d80
     resp = ds.apply_common_filters(stix_objs, [filters[0]])
     ids = [r['id'] for r in resp]
     assert stix_objs[0]['id'] in ids
@@ -395,7 +384,6 @@
     assert resp[0]['id'] == stix_objs[2]['id']
     assert len(resp) == 1
 
-<<<<<<< HEAD
     # "Return any object that contains CVE-2014-0160,CVE-2017-6608 in their external_id"
     resp = ds.apply_common_filters(stix_objs, [filters[10]])
     assert resp[0]['id'] == stix_objs[3]['id']
@@ -417,60 +405,30 @@
     resp = ds.apply_common_filters(stix_objs, [filters[14]])
     assert len(resp) == 0
 
-    # These filters are used with STIX_OBJS2 object collection.
-    more_filters = [
-        Filter("modified", "<", "2017-01-28T13:49:53.935Z"),
-        Filter("modified", ">", "2017-01-28T13:49:53.935Z"),
-        Filter("modified", ">=", "2017-01-27T13:49:53.935Z"),
-        Filter("modified", "<=", "2017-01-27T13:49:53.935Z"),
-        Filter("modified", "?", "2017-01-27T13:49:53.935Z"),
-        Filter("id", "!=", "indicator--d81f86b8-975b-bc0b-775e-810c5ad45a4f"),
-        Filter("id", "?", "indicator--d81f86b8-975b-bc0b-775e-810c5ad45a4f"),
-        Filter("notacommonproperty", "=", "bar"),
-    ]
-
+
+def test_filters0(ds):
     # "Return any object modified before 2017-01-28T13:49:53.935Z"
-    resp = ds.apply_common_filters(STIX_OBJS2, [more_filters[0]])
-    assert resp[0]['id'] == STIX_OBJS2[1]['id']
-    assert len(resp) == 2
-
-    # "Return any object modified after 2017-01-28T13:49:53.935Z"
-    resp = ds.apply_common_filters(STIX_OBJS2, [more_filters[1]])
-    assert resp[0]['id'] == STIX_OBJS2[0]['id']
-    assert len(resp) == 1
-
-    # "Return any object modified after or on 2017-01-28T13:49:53.935Z"
-    resp = ds.apply_common_filters(STIX_OBJS2, [more_filters[2]])
-    assert resp[0]['id'] == STIX_OBJS2[0]['id']
-    assert len(resp) == 3
-
-    # "Return any object modified before or on 2017-01-28T13:49:53.935Z"
-    resp = ds.apply_common_filters(STIX_OBJS2, [more_filters[3]])
-    assert resp[0]['id'] == STIX_OBJS2[1]['id']
-    assert len(resp) == 2
-
-    # Assert unknown operator for _all() raises exception.
-=======
-
-def test_filters0(ds):
     resp = ds.apply_common_filters(STIX_OBJS2, [Filter("modified", "<", "2017-01-28T13:49:53.935Z")])
     assert resp[0]['id'] == STIX_OBJS2[1]['id']
     assert len(resp) == 2
 
 
 def test_filters1(ds):
+    # "Return any object modified after 2017-01-28T13:49:53.935Z"
     resp = ds.apply_common_filters(STIX_OBJS2, [Filter("modified", ">", "2017-01-28T13:49:53.935Z")])
     assert resp[0]['id'] == STIX_OBJS2[0]['id']
     assert len(resp) == 1
 
 
 def test_filters2(ds):
+    # "Return any object modified after or on 2017-01-28T13:49:53.935Z"
     resp = ds.apply_common_filters(STIX_OBJS2, [Filter("modified", ">=", "2017-01-27T13:49:53.935Z")])
     assert resp[0]['id'] == STIX_OBJS2[0]['id']
     assert len(resp) == 3
 
 
 def test_filters3(ds):
+    # "Return any object modified before or on 2017-01-28T13:49:53.935Z"
     resp = ds.apply_common_filters(STIX_OBJS2, [Filter("modified", "<=", "2017-01-27T13:49:53.935Z")])
     assert resp[0]['id'] == STIX_OBJS2[1]['id']
     assert len(resp) == 2
@@ -478,27 +436,15 @@
 
 def test_filters4(ds):
     fltr4 = Filter("modified", "?", "2017-01-27T13:49:53.935Z")
->>>>>>> da649d80
+    # Assert unknown operator for _all() raises exception.
     with pytest.raises(ValueError) as excinfo:
         ds.apply_common_filters(STIX_OBJS2, [fltr4])
-
     assert str(excinfo.value) == ("Error, filter operator: {0} not supported "
-<<<<<<< HEAD
-                                  "for specified field: {1}"
-                                  .format(more_filters[4].op,
-                                          more_filters[4].field))
-
+                                  "for specified field: {1}").format(fltr4.op, fltr4.field)
+
+
+def test_filters5(ds):
     # "Return any object whose id is not indicator--d81f86b8-975b-bc0b-775e-810c5ad45a4f"
-    resp = ds.apply_common_filters(STIX_OBJS2, [more_filters[5]])
-    assert resp[0]['id'] == STIX_OBJS2[0]['id']
-    assert len(resp) == 1
-
-    # Assert unknown operator for _id() raises exception.
-=======
-                                  "for specified field: {1}").format(fltr4.op, fltr4.field)
-
-
-def test_filters5(ds):
     resp = ds.apply_common_filters(STIX_OBJS2, [Filter("id", "!=", "indicator--d81f86b8-975b-bc0b-775e-810c5ad45a4f")])
     assert resp[0]['id'] == STIX_OBJS2[0]['id']
     assert len(resp) == 1
@@ -506,34 +452,22 @@
 
 def test_filters6(ds):
     fltr6 = Filter("id", "?", "indicator--d81f86b8-975b-bc0b-775e-810c5ad45a4f")
->>>>>>> da649d80
+    # Assert unknown operator for _id() raises exception.
     with pytest.raises(ValueError) as excinfo:
         ds.apply_common_filters(STIX_OBJS2, [fltr6])
 
     assert str(excinfo.value) == ("Error, filter operator: {0} not supported "
-<<<<<<< HEAD
-                                  "for specified field: {1}"
-                                  .format(more_filters[6].op,
-                                          more_filters[6].field))
-
-    # Assert unknown field raises exception.
-=======
                                   "for specified field: {1}").format(fltr6.op, fltr6.field)
 
 
 def test_filters7(ds):
     fltr7 = Filter("notacommonproperty", "=", "bar")
->>>>>>> da649d80
+    # Assert unknown field raises exception.
     with pytest.raises(ValueError) as excinfo:
         ds.apply_common_filters(STIX_OBJS2, [fltr7])
 
     assert str(excinfo.value) == ("Error, field: {0} is not supported for "
-<<<<<<< HEAD
-                                  "filtering on."
-                                  .format(more_filters[7].field))
-=======
-                                  "filtering on.".format(fltr7.field))
->>>>>>> da649d80
+                                  "filtering on.").format(fltr7.field)
 
 
 def test_deduplicate(ds):
