from collections import OrderedDict
import datetime
import uuid

import pytest

import stix2.base
import stix2.canonicalization.Canonicalize
import stix2.exceptions
from stix2.properties import (
    BooleanProperty, DictionaryProperty, EmbeddedObjectProperty,
    ExtensionsProperty, FloatProperty, HashesProperty, IDProperty,
    IntegerProperty, ListProperty, StringProperty, TimestampProperty,
    TypeProperty,
)
import stix2.v21
from stix2.v21.vocab import HASHING_ALGORITHM

SCO_DET_ID_NAMESPACE = uuid.UUID("00abedb4-aa42-466c-9c01-fed23315a9b7")


def _uuid_from_id(id_):
    dd_idx = id_.index("--")
    uuid_str = id_[dd_idx+2:]
    uuid_ = uuid.UUID(uuid_str)

    return uuid_


def _make_uuid5(name):
    """
    Make a STIX 2.1+ compliant UUIDv5 from a "name".
    """
    uuid_ = uuid.uuid5(SCO_DET_ID_NAMESPACE, name)

    return uuid_


def test_no_contrib_props_defined():

    class SomeSCO(stix2.v21._Observable):
        _type = "some-sco"
        _properties = OrderedDict((
            ('type', TypeProperty(_type, spec_version='2.1')),
            ('id', IDProperty(_type, spec_version='2.1')),
            ('extensions', ExtensionsProperty(spec_version='2.1')),
        ))
        _id_contributing_properties = []

    sco = SomeSCO()
    uuid_ = _uuid_from_id(sco["id"])

    assert uuid_.variant == uuid.RFC_4122
    assert uuid_.version == 4


def test_json_compatible_prop_values():
    class SomeSCO(stix2.v21._Observable):
        _type = "some-sco"
        _properties = OrderedDict((
            ('type', TypeProperty(_type, spec_version='2.1')),
            ('id', IDProperty(_type, spec_version='2.1')),
            ('extensions', ExtensionsProperty(spec_version='2.1')),
            ('string', StringProperty()),
            ('int', IntegerProperty()),
            ('float', FloatProperty()),
            ('bool', BooleanProperty()),
            ('list', ListProperty(IntegerProperty())),
            ('dict', DictionaryProperty(spec_version="2.1")),
        ))
        _id_contributing_properties = [
            'string', 'int', 'float', 'bool', 'list', 'dict',
        ]

    obj = {
        "string": "abc",
        "int": 1,
        "float": 1.5,
        "bool": True,
        "list": [1, 2, 3],
        "dict": {"a": 1, "b": [2], "c": "three"},
    }

    sco = SomeSCO(**obj)

    can_json = stix2.canonicalization.Canonicalize.canonicalize(obj, utf8=False)
    expected_uuid5 = _make_uuid5(can_json)
    actual_uuid5 = _uuid_from_id(sco["id"])

    assert actual_uuid5 == expected_uuid5


def test_json_incompatible_timestamp_value():
    class SomeSCO(stix2.v21._Observable):
        _type = "some-sco"
        _properties = OrderedDict((
            ('type', TypeProperty(_type, spec_version='2.1')),
            ('id', IDProperty(_type, spec_version='2.1')),
            ('extensions', ExtensionsProperty(spec_version='2.1')),
            ('timestamp', TimestampProperty()),
        ))
        _id_contributing_properties = ['timestamp']

    ts = datetime.datetime(1987, 1, 2, 3, 4, 5, 678900)

    sco = SomeSCO(timestamp=ts)

    obj = {
        "timestamp": "1987-01-02T03:04:05.6789Z",
    }

    can_json = stix2.canonicalization.Canonicalize.canonicalize(obj, utf8=False)
    expected_uuid5 = _make_uuid5(can_json)
    actual_uuid5 = _uuid_from_id(sco["id"])

    assert actual_uuid5 == expected_uuid5


def test_embedded_object():
    class SubObj(stix2.base._STIXBase):
        _type = "sub-object"
        _properties = OrderedDict((
            ('value', StringProperty()),
        ))

    class SomeSCO(stix2.v21._Observable):
        _type = "some-sco"
        _properties = OrderedDict((
            ('type', TypeProperty(_type, spec_version='2.1')),
            ('id', IDProperty(_type, spec_version='2.1')),
            ('extensions', ExtensionsProperty(spec_version='2.1')),
            ('sub_obj', EmbeddedObjectProperty(type=SubObj)),
        ))
        _id_contributing_properties = ['sub_obj']

    sub_obj = SubObj(value="foo")
    sco = SomeSCO(sub_obj=sub_obj)

    obj = {
        "sub_obj": {
            "value": "foo",
        },
    }

    can_json = stix2.canonicalization.Canonicalize.canonicalize(obj, utf8=False)
    expected_uuid5 = _make_uuid5(can_json)
    actual_uuid5 = _uuid_from_id(sco["id"])

    assert actual_uuid5 == expected_uuid5


def test_empty_hash():
    class SomeSCO(stix2.v21._Observable):
        _type = "some-sco"
        _properties = OrderedDict((
            ('type', TypeProperty(_type, spec_version='2.1')),
            ('id', IDProperty(_type, spec_version='2.1')),
<<<<<<< HEAD
            ('extensions', ExtensionsProperty(spec_version='2.1')),
            ('hashes', HashesProperty()),
=======
            (
                'extensions', ExtensionsProperty(
                    spec_version='2.1', enclosing_type=_type,
                ),
            ),
            ('hashes', HashesProperty(HASHING_ALGORITHM)),
>>>>>>> 646aaa39
        ))
        _id_contributing_properties = ['hashes']

    with pytest.raises(stix2.exceptions.InvalidValueError):
        SomeSCO(hashes={})


@pytest.mark.parametrize(
    "json_escaped, expected_unescaped", [
        ("", ""),
        ("a", "a"),
        (r"\n", "\n"),
        (r"\n\r\b\t\\\/\"", "\n\r\b\t\\/\""),
        (r"\\n", r"\n"),
        (r"\\\n", "\\\n"),
    ],
)
def test_json_unescaping(json_escaped, expected_unescaped):
    actual_unescaped = stix2.base._un_json_escape(json_escaped)
    assert actual_unescaped == expected_unescaped


def test_json_unescaping_bad_escape():
    with pytest.raises(ValueError):
        stix2.base._un_json_escape(r"\x")


def test_deterministic_id_same_extra_prop_vals():
    email_addr_1 = stix2.v21.EmailAddress(
        value="john@example.com",
        display_name="Johnny Doe",
    )

    email_addr_2 = stix2.v21.EmailAddress(
        value="john@example.com",
        display_name="Johnny Doe",
    )

    assert email_addr_1.id == email_addr_2.id

    uuid_obj_1 = uuid.UUID(email_addr_1.id[-36:])
    assert uuid_obj_1.variant == uuid.RFC_4122
    assert uuid_obj_1.version == 5

    uuid_obj_2 = uuid.UUID(email_addr_2.id[-36:])
    assert uuid_obj_2.variant == uuid.RFC_4122
    assert uuid_obj_2.version == 5


def test_deterministic_id_diff_extra_prop_vals():
    email_addr_1 = stix2.v21.EmailAddress(
        value="john@example.com",
        display_name="Johnny Doe",
    )

    email_addr_2 = stix2.v21.EmailAddress(
        value="john@example.com",
        display_name="Janey Doe",
    )

    assert email_addr_1.id == email_addr_2.id

    uuid_obj_1 = uuid.UUID(email_addr_1.id[-36:])
    assert uuid_obj_1.variant == uuid.RFC_4122
    assert uuid_obj_1.version == 5

    uuid_obj_2 = uuid.UUID(email_addr_2.id[-36:])
    assert uuid_obj_2.variant == uuid.RFC_4122
    assert uuid_obj_2.version == 5


def test_deterministic_id_diff_contributing_prop_vals():
    email_addr_1 = stix2.v21.EmailAddress(
        value="john@example.com",
        display_name="Johnny Doe",
    )

    email_addr_2 = stix2.v21.EmailAddress(
        value="jane@example.com",
        display_name="Janey Doe",
    )

    assert email_addr_1.id != email_addr_2.id

    uuid_obj_1 = uuid.UUID(email_addr_1.id[-36:])
    assert uuid_obj_1.variant == uuid.RFC_4122
    assert uuid_obj_1.version == 5

    uuid_obj_2 = uuid.UUID(email_addr_2.id[-36:])
    assert uuid_obj_2.variant == uuid.RFC_4122
    assert uuid_obj_2.version == 5


def test_deterministic_id_no_contributing_props():
    email_msg_1 = stix2.v21.EmailMessage(
        is_multipart=False,
    )

    email_msg_2 = stix2.v21.EmailMessage(
        is_multipart=False,
    )

    assert email_msg_1.id != email_msg_2.id

    uuid_obj_1 = uuid.UUID(email_msg_1.id[-36:])
    assert uuid_obj_1.variant == uuid.RFC_4122
    assert uuid_obj_1.version == 4

    uuid_obj_2 = uuid.UUID(email_msg_2.id[-36:])
    assert uuid_obj_2.variant == uuid.RFC_4122
    assert uuid_obj_2.version == 4


def test_id_gen_recursive_dict_conversion_1():
    file_observable = stix2.v21.File(
        name="example.exe",
        size=68 * 1000,
        magic_number_hex="50000000",
        hashes={
            "SHA-256": "841a8921140aba50671ebb0770fecc4ee308c4952cfeff8de154ab14eeef4649",
        },
        extensions={
            "windows-pebinary-ext": stix2.v21.WindowsPEBinaryExt(
                pe_type="exe",
                machine_hex="014c",
                sections=[
                    stix2.v21.WindowsPESection(
                        name=".data",
                        size=4096,
                        entropy=7.980693,
                        hashes={"SHA-256": "6e3b6f3978e5cd96ba7abee35c24e867b7e64072e2ecb22d0ee7a6e6af6894d0"},
                    ),
                ],
            ),
        },
    )

    assert file_observable.id == "file--ced31cd4-bdcb-537d-aefa-92d291bfc11d"


def test_id_gen_recursive_dict_conversion_2():
    wrko = stix2.v21.WindowsRegistryKey(
        values=[
            stix2.v21.WindowsRegistryValueType(
                name="Foo",
                data="qwerty",
            ),
            stix2.v21.WindowsRegistryValueType(
                name="Bar",
                data="42",
            ),
        ],
    )

    assert wrko.id == "windows-registry-key--36594eba-bcc7-5014-9835-0e154264e588"<|MERGE_RESOLUTION|>--- conflicted
+++ resolved
@@ -155,17 +155,8 @@
         _properties = OrderedDict((
             ('type', TypeProperty(_type, spec_version='2.1')),
             ('id', IDProperty(_type, spec_version='2.1')),
-<<<<<<< HEAD
-            ('extensions', ExtensionsProperty(spec_version='2.1')),
-            ('hashes', HashesProperty()),
-=======
-            (
-                'extensions', ExtensionsProperty(
-                    spec_version='2.1', enclosing_type=_type,
-                ),
-            ),
+            ('extensions', ExtensionsProperty(spec_version='2.1')),
             ('hashes', HashesProperty(HASHING_ALGORITHM)),
->>>>>>> 646aaa39
         ))
         _id_contributing_properties = ['hashes']
 
