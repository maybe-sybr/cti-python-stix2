"""STIX 2.0 Cyber Observable Objects.

Embedded observable object types, such as Email MIME Component, which is
embedded in Email Message objects, inherit from ``_STIXBase20`` instead of
_Observable and do not have a ``_type`` attribute.
"""

from collections import OrderedDict
import itertools

from ..custom import _custom_extension_builder, _custom_observable_builder
from ..exceptions import AtLeastOnePropertyError, DependentPropertiesError
from ..properties import (
    BinaryProperty, BooleanProperty, DictionaryProperty,
    EmbeddedObjectProperty, EnumProperty, ExtensionsProperty, FloatProperty,
    HashesProperty, HexProperty, IntegerProperty, ListProperty,
    ObjectReferenceProperty, StringProperty, TimestampProperty, TypeProperty,
)
from .base import _Extension, _Observable, _STIXBase20


class Artifact(_Observable):
    """For more detailed information on this object's properties, see
    `the STIX 2.0 specification <http://docs.oasis-open.org/cti/stix/v2.0/cs01/part4-cyber-observable-objects/stix-v2.0-cs01-part4-cyber-observable-objects.html#_Toc496716219>`__.
    """  # noqa

    _type = 'artifact'
    _properties = OrderedDict([
        ('type', TypeProperty(_type, spec_version='2.0')),
        ('mime_type', StringProperty()),
        ('payload_bin', BinaryProperty()),
        ('url', StringProperty()),
        ('hashes', HashesProperty(spec_version='2.0')),
        ('extensions', ExtensionsProperty(spec_version='2.0')),
    ])

    def _check_object_constraints(self):
        super(Artifact, self)._check_object_constraints()
        self._check_mutually_exclusive_properties(['payload_bin', 'url'])
        self._check_properties_dependency(['hashes'], ['url'])


class AutonomousSystem(_Observable):
    """For more detailed information on this object's properties, see
    `the STIX 2.0 specification <http://docs.oasis-open.org/cti/stix/v2.0/cs01/part4-cyber-observable-objects/stix-v2.0-cs01-part4-cyber-observable-objects.html#_Toc496716221>`__.
    """  # noqa

    _type = 'autonomous-system'
    _properties = OrderedDict([
        ('type', TypeProperty(_type, spec_version='2.0')),
        ('number', IntegerProperty(required=True)),
        ('name', StringProperty()),
        ('rir', StringProperty()),
        ('extensions', ExtensionsProperty(spec_version='2.0')),
    ])


class Directory(_Observable):
    """For more detailed information on this object's properties, see
    `the STIX 2.0 specification <http://docs.oasis-open.org/cti/stix/v2.0/cs01/part4-cyber-observable-objects/stix-v2.0-cs01-part4-cyber-observable-objects.html#_Toc496716223>`__.
    """  # noqa

    _type = 'directory'
    _properties = OrderedDict([
        ('type', TypeProperty(_type, spec_version='2.0')),
        ('path', StringProperty(required=True)),
        ('path_enc', StringProperty()),
        # these are not the created/modified timestamps of the object itself
        ('created', TimestampProperty()),
        ('modified', TimestampProperty()),
        ('accessed', TimestampProperty()),
        ('contains_refs', ListProperty(ObjectReferenceProperty(valid_types=['file', 'directory']))),
        ('extensions', ExtensionsProperty(spec_version='2.0')),
    ])


class DomainName(_Observable):
    """For more detailed information on this object's properties, see
    `the STIX 2.0 specification <http://docs.oasis-open.org/cti/stix/v2.0/cs01/part4-cyber-observable-objects/stix-v2.0-cs01-part4-cyber-observable-objects.html#_Toc496716225>`__.
    """  # noqa

    _type = 'domain-name'
    _properties = OrderedDict([
        ('type', TypeProperty(_type, spec_version='2.0')),
        ('value', StringProperty(required=True)),
        ('resolves_to_refs', ListProperty(ObjectReferenceProperty(valid_types=['ipv4-addr', 'ipv6-addr', 'domain-name']))),
        ('extensions', ExtensionsProperty(spec_version='2.0')),
    ])


class EmailAddress(_Observable):
    """For more detailed information on this object's properties, see
    `the STIX 2.0 specification <http://docs.oasis-open.org/cti/stix/v2.0/cs01/part4-cyber-observable-objects/stix-v2.0-cs01-part4-cyber-observable-objects.html#_Toc496716227>`__.
    """  # noqa

    _type = 'email-addr'
    _properties = OrderedDict([
        ('type', TypeProperty(_type, spec_version='2.0')),
        ('value', StringProperty(required=True)),
        ('display_name', StringProperty()),
        ('belongs_to_ref', ObjectReferenceProperty(valid_types='user-account')),
        ('extensions', ExtensionsProperty(spec_version='2.0')),
    ])


class EmailMIMEComponent(_STIXBase20):
    """For more detailed information on this object's properties, see
    `the STIX 2.0 specification <http://docs.oasis-open.org/cti/stix/v2.0/cs01/part4-cyber-observable-objects/stix-v2.0-cs01-part4-cyber-observable-objects.html#_Toc496716231>`__.
    """  # noqa

    _properties = OrderedDict([
        ('body', StringProperty()),
        ('body_raw_ref', ObjectReferenceProperty(valid_types=['artifact', 'file'])),
        ('content_type', StringProperty()),
        ('content_disposition', StringProperty()),
    ])

    def _check_object_constraints(self):
        super(EmailMIMEComponent, self)._check_object_constraints()
        self._check_at_least_one_property(['body', 'body_raw_ref'])


class EmailMessage(_Observable):
    """For more detailed information on this object's properties, see
    `the STIX 2.0 specification <http://docs.oasis-open.org/cti/stix/v2.0/cs01/part4-cyber-observable-objects/stix-v2.0-cs01-part4-cyber-observable-objects.html#_Toc496716229>`__.
    """  # noqa

    _type = 'email-message'
    _properties = OrderedDict([
        ('type', TypeProperty(_type, spec_version='2.0')),
        ('is_multipart', BooleanProperty(required=True)),
        ('date', TimestampProperty()),
        ('content_type', StringProperty()),
        ('from_ref', ObjectReferenceProperty(valid_types='email-addr')),
        ('sender_ref', ObjectReferenceProperty(valid_types='email-addr')),
        ('to_refs', ListProperty(ObjectReferenceProperty(valid_types='email-addr'))),
        ('cc_refs', ListProperty(ObjectReferenceProperty(valid_types='email-addr'))),
        ('bcc_refs', ListProperty(ObjectReferenceProperty(valid_types='email-addr'))),
        ('subject', StringProperty()),
        ('received_lines', ListProperty(StringProperty)),
        ('additional_header_fields', DictionaryProperty(spec_version='2.0')),
        ('body', StringProperty()),
        ('body_multipart', ListProperty(EmbeddedObjectProperty(type=EmailMIMEComponent))),
        ('raw_email_ref', ObjectReferenceProperty(valid_types='artifact')),
        ('extensions', ExtensionsProperty(spec_version='2.0')),
    ])

    def _check_object_constraints(self):
        super(EmailMessage, self)._check_object_constraints()
        self._check_properties_dependency(['is_multipart'], ['body_multipart'])
        if self.get('is_multipart') is True and self.get('body'):
            # 'body' MAY only be used if is_multipart is false.
            raise DependentPropertiesError(self.__class__, [('is_multipart', 'body')])


class ArchiveExt(_Extension):
    """For more detailed information on this object's properties, see
    `the STIX 2.0 specification <http://docs.oasis-open.org/cti/stix/v2.0/cs01/part4-cyber-observable-objects/stix-v2.0-cs01-part4-cyber-observable-objects.html#_Toc496716235>`__.
    """  # noqa

    _type = 'archive-ext'
    _properties = OrderedDict([
        ('contains_refs', ListProperty(ObjectReferenceProperty(valid_types='file'), required=True)),
        ('version', StringProperty()),
        ('comment', StringProperty()),
    ])


class AlternateDataStream(_STIXBase20):
    """For more detailed information on this object's properties, see
    `the STIX 2.0 specification <http://docs.oasis-open.org/cti/stix/v2.0/cs01/part4-cyber-observable-objects/stix-v2.0-cs01-part4-cyber-observable-objects.html#_Toc496716239>`__.
    """  # noqa

    _properties = OrderedDict([
        ('name', StringProperty(required=True)),
        ('hashes', HashesProperty(spec_version='2.0')),
        ('size', IntegerProperty()),
    ])


class NTFSExt(_Extension):
    """For more detailed information on this object's properties, see
    `the STIX 2.0 specification <http://docs.oasis-open.org/cti/stix/v2.0/cs01/part4-cyber-observable-objects/stix-v2.0-cs01-part4-cyber-observable-objects.html#_Toc496716237>`__.
    """  # noqa

    _type = 'ntfs-ext'
    _properties = OrderedDict([
        ('sid', StringProperty()),
        ('alternate_data_streams', ListProperty(EmbeddedObjectProperty(type=AlternateDataStream))),
    ])


class PDFExt(_Extension):
    """For more detailed information on this object's properties, see
    `the STIX 2.0 specification <http://docs.oasis-open.org/cti/stix/v2.0/cs01/part4-cyber-observable-objects/stix-v2.0-cs01-part4-cyber-observable-objects.html#_Toc496716241>`__.
    """  # noqa

    _type = 'pdf-ext'
    _properties = OrderedDict([
        ('version', StringProperty()),
        ('is_optimized', BooleanProperty()),
        ('document_info_dict', DictionaryProperty(spec_version='2.0')),
        ('pdfid0', StringProperty()),
        ('pdfid1', StringProperty()),
    ])


class RasterImageExt(_Extension):
    """For more detailed information on this object's properties, see
    `the STIX 2.0 specification <http://docs.oasis-open.org/cti/stix/v2.0/cs01/part4-cyber-observable-objects/stix-v2.0-cs01-part4-cyber-observable-objects.html#_Toc496716243>`__.
    """  # noqa

    _type = 'raster-image-ext'
    _properties = OrderedDict([
        ('image_height', IntegerProperty()),
        ('image_width', IntegerProperty()),
        ('bits_per_pixel', IntegerProperty()),
        ('image_compression_algorithm', StringProperty()),
        ('exif_tags', DictionaryProperty(spec_version='2.0')),
    ])


class WindowsPEOptionalHeaderType(_STIXBase20):
    """For more detailed information on this object's properties, see
    `the STIX 2.0 specification <http://docs.oasis-open.org/cti/stix/v2.0/cs01/part4-cyber-observable-objects/stix-v2.0-cs01-part4-cyber-observable-objects.html#_Toc496716248>`__.
    """  # noqa

    _properties = OrderedDict([
        ('magic_hex', HexProperty()),
        ('major_linker_version', IntegerProperty()),
        ('minor_linker_version', IntegerProperty()),
        ('size_of_code', IntegerProperty()),
        ('size_of_initialized_data', IntegerProperty()),
        ('size_of_uninitialized_data', IntegerProperty()),
        ('address_of_entry_point', IntegerProperty()),
        ('base_of_code', IntegerProperty()),
        ('base_of_data', IntegerProperty()),
        ('image_base', IntegerProperty()),
        ('section_alignment', IntegerProperty()),
        ('file_alignment', IntegerProperty()),
        ('major_os_version', IntegerProperty()),
        ('minor_os_version', IntegerProperty()),
        ('major_image_version', IntegerProperty()),
        ('minor_image_version', IntegerProperty()),
        ('major_subsystem_version', IntegerProperty()),
        ('minor_subsystem_version', IntegerProperty()),
        ('win32_version_value_hex', HexProperty()),
        ('size_of_image', IntegerProperty()),
        ('size_of_headers', IntegerProperty()),
        ('checksum_hex', HexProperty()),
        ('subsystem_hex', HexProperty()),
        ('dll_characteristics_hex', HexProperty()),
        ('size_of_stack_reserve', IntegerProperty()),
        ('size_of_stack_commit', IntegerProperty()),
        ('size_of_heap_reserve', IntegerProperty()),
        ('size_of_heap_commit', IntegerProperty()),
        ('loader_flags_hex', HexProperty()),
        ('number_of_rva_and_sizes', IntegerProperty()),
        ('hashes', HashesProperty(spec_version='2.0')),
    ])

    def _check_object_constraints(self):
        super(WindowsPEOptionalHeaderType, self)._check_object_constraints()
        self._check_at_least_one_property()


class WindowsPESection(_STIXBase20):
    """For more detailed information on this object's properties, see
    `the STIX 2.0 specification <http://docs.oasis-open.org/cti/stix/v2.0/cs01/part4-cyber-observable-objects/stix-v2.0-cs01-part4-cyber-observable-objects.html#_Toc496716250>`__.
    """  # noqa

    _properties = OrderedDict([
        ('name', StringProperty(required=True)),
        ('size', IntegerProperty()),
        ('entropy', FloatProperty()),
        ('hashes', HashesProperty(spec_version='2.0')),
    ])


class WindowsPEBinaryExt(_Extension):
    """For more detailed information on this object's properties, see
    `the STIX 2.0 specification <http://docs.oasis-open.org/cti/stix/v2.0/cs01/part4-cyber-observable-objects/stix-v2.0-cs01-part4-cyber-observable-objects.html#_Toc496716245>`__.
    """  # noqa

    _type = 'windows-pebinary-ext'
    _properties = OrderedDict([
        ('pe_type', StringProperty(required=True)),  # open_vocab
        ('imphash', StringProperty()),
        ('machine_hex', HexProperty()),
        ('number_of_sections', IntegerProperty()),
        ('time_date_stamp', TimestampProperty(precision='second')),
        ('pointer_to_symbol_table_hex', HexProperty()),
        ('number_of_symbols', IntegerProperty()),
        ('size_of_optional_header', IntegerProperty()),
        ('characteristics_hex', HexProperty()),
        ('file_header_hashes', HashesProperty(spec_version='2.0')),
        ('optional_header', EmbeddedObjectProperty(type=WindowsPEOptionalHeaderType)),
        ('sections', ListProperty(EmbeddedObjectProperty(type=WindowsPESection))),
    ])


class File(_Observable):
    """For more detailed information on this object's properties, see
    `the STIX 2.0 specification <http://docs.oasis-open.org/cti/stix/v2.0/cs01/part4-cyber-observable-objects/stix-v2.0-cs01-part4-cyber-observable-objects.html#_Toc496716233>`__.
    """  # noqa

    _type = 'file'
    _properties = OrderedDict([
        ('type', TypeProperty(_type, spec_version='2.0')),
        ('hashes', HashesProperty(spec_version='2.0')),
        ('size', IntegerProperty()),
        ('name', StringProperty()),
        ('name_enc', StringProperty()),
        ('magic_number_hex', HexProperty()),
        ('mime_type', StringProperty()),
        # these are not the created/modified timestamps of the object itself
        ('created', TimestampProperty()),
        ('modified', TimestampProperty()),
        ('accessed', TimestampProperty()),
        ('parent_directory_ref', ObjectReferenceProperty(valid_types='directory')),
        ('is_encrypted', BooleanProperty()),
        ('encryption_algorithm', StringProperty()),
        ('decryption_key', StringProperty()),
        ('contains_refs', ListProperty(ObjectReferenceProperty)),
        ('content_ref', ObjectReferenceProperty(valid_types='artifact')),
        ('extensions', ExtensionsProperty(spec_version='2.0')),
    ])

    def _check_object_constraints(self):
        super(File, self)._check_object_constraints()
        self._check_properties_dependency(['is_encrypted'], ['encryption_algorithm', 'decryption_key'])
        self._check_at_least_one_property(['hashes', 'name'])


class IPv4Address(_Observable):
    """For more detailed information on this object's properties, see
    `the STIX 2.0 specification <http://docs.oasis-open.org/cti/stix/v2.0/cs01/part4-cyber-observable-objects/stix-v2.0-cs01-part4-cyber-observable-objects.html#_Toc496716252>`__.
    """  # noqa

    _type = 'ipv4-addr'
    _properties = OrderedDict([
        ('type', TypeProperty(_type, spec_version='2.0')),
        ('value', StringProperty(required=True)),
        ('resolves_to_refs', ListProperty(ObjectReferenceProperty(valid_types='mac-addr'))),
        ('belongs_to_refs', ListProperty(ObjectReferenceProperty(valid_types='autonomous-system'))),
        ('extensions', ExtensionsProperty(spec_version='2.0')),
    ])


class IPv6Address(_Observable):
    """For more detailed information on this object's properties, see
    `the STIX 2.0 specification <http://docs.oasis-open.org/cti/stix/v2.0/cs01/part4-cyber-observable-objects/stix-v2.0-cs01-part4-cyber-observable-objects.html#_Toc496716254>`__.
    """  # noqa

    _type = 'ipv6-addr'
    _properties = OrderedDict([
        ('type', TypeProperty(_type, spec_version='2.0')),
        ('value', StringProperty(required=True)),
        ('resolves_to_refs', ListProperty(ObjectReferenceProperty(valid_types='mac-addr'))),
        ('belongs_to_refs', ListProperty(ObjectReferenceProperty(valid_types='autonomous-system'))),
        ('extensions', ExtensionsProperty(spec_version='2.0')),
    ])


class MACAddress(_Observable):
    """For more detailed information on this object's properties, see
    `the STIX 2.0 specification <http://docs.oasis-open.org/cti/stix/v2.0/cs01/part4-cyber-observable-objects/stix-v2.0-cs01-part4-cyber-observable-objects.html#_Toc496716256>`__.
    """  # noqa

    _type = 'mac-addr'
    _properties = OrderedDict([
        ('type', TypeProperty(_type, spec_version='2.0')),
        ('value', StringProperty(required=True)),
        ('extensions', ExtensionsProperty(spec_version='2.0')),
    ])


class Mutex(_Observable):
    """For more detailed information on this object's properties, see
    `the STIX 2.0 specification <http://docs.oasis-open.org/cti/stix/v2.0/cs01/part4-cyber-observable-objects/stix-v2.0-cs01-part4-cyber-observable-objects.html#_Toc496716258>`__.
    """  # noqa

    _type = 'mutex'
    _properties = OrderedDict([
        ('type', TypeProperty(_type, spec_version='2.0')),
        ('name', StringProperty(required=True)),
        ('extensions', ExtensionsProperty(spec_version='2.0')),
    ])


class HTTPRequestExt(_Extension):
    """For more detailed information on this object's properties, see
    `the STIX 2.0 specification <http://docs.oasis-open.org/cti/stix/v2.0/cs01/part4-cyber-observable-objects/stix-v2.0-cs01-part4-cyber-observable-objects.html#_Toc496716262>`__.
    """  # noqa

    _type = 'http-request-ext'
    _properties = OrderedDict([
        ('request_method', StringProperty(required=True)),
        ('request_value', StringProperty(required=True)),
        ('request_version', StringProperty()),
        ('request_header', DictionaryProperty(spec_version='2.0')),
        ('message_body_length', IntegerProperty()),
        ('message_body_data_ref', ObjectReferenceProperty(valid_types='artifact')),
    ])


class ICMPExt(_Extension):
    """For more detailed information on this object's properties, see
    `the STIX 2.0 specification <http://docs.oasis-open.org/cti/stix/v2.0/cs01/part4-cyber-observable-objects/stix-v2.0-cs01-part4-cyber-observable-objects.html#_Toc496716264>`__.
    """  # noqa

    _type = 'icmp-ext'
    _properties = OrderedDict([
        ('icmp_type_hex', HexProperty(required=True)),
        ('icmp_code_hex', HexProperty(required=True)),
    ])


class SocketExt(_Extension):
    """For more detailed information on this object's properties, see
    `the STIX 2.0 specification <http://docs.oasis-open.org/cti/stix/v2.0/cs01/part4-cyber-observable-objects/stix-v2.0-cs01-part4-cyber-observable-objects.html#_Toc496716266>`__.
    """  # noqa

    _type = 'socket-ext'
    _properties = OrderedDict([
        (
            'address_family', EnumProperty(
                allowed=[
                    "AF_UNSPEC",
                    "AF_INET",
                    "AF_IPX",
                    "AF_APPLETALK",
                    "AF_NETBIOS",
                    "AF_INET6",
                    "AF_IRDA",
                    "AF_BTH",
                ], required=True,
            ),
        ),
        ('is_blocking', BooleanProperty()),
        ('is_listening', BooleanProperty()),
        (
            'protocol_family', EnumProperty(
                allowed=[
                    "PF_INET",
                    "PF_IPX",
                    "PF_APPLETALK",
                    "PF_INET6",
                    "PF_AX25",
                    "PF_NETROM",
                ],
            ),
        ),
        ('options', DictionaryProperty(spec_version='2.0')),
        (
            'socket_type', EnumProperty(
                allowed=[
                    "SOCK_STREAM",
                    "SOCK_DGRAM",
                    "SOCK_RAW",
                    "SOCK_RDM",
                    "SOCK_SEQPACKET",
                ],
            ),
        ),
        ('socket_descriptor', IntegerProperty()),
        ('socket_handle', IntegerProperty()),
    ])


class TCPExt(_Extension):
    """For more detailed information on this object's properties, see
    `the STIX 2.0 specification <http://docs.oasis-open.org/cti/stix/v2.0/cs01/part4-cyber-observable-objects/stix-v2.0-cs01-part4-cyber-observable-objects.html#_Toc496716271>`__.
    """  # noqa

    _type = 'tcp-ext'
    _properties = OrderedDict([
        ('src_flags_hex', HexProperty()),
        ('dst_flags_hex', HexProperty()),
    ])


class NetworkTraffic(_Observable):
    """For more detailed information on this object's properties, see
    `the STIX 2.0 specification <http://docs.oasis-open.org/cti/stix/v2.0/cs01/part4-cyber-observable-objects/stix-v2.0-cs01-part4-cyber-observable-objects.html#_Toc496716260>`__.
    """  # noqa

    _type = 'network-traffic'
    _properties = OrderedDict([
        ('type', TypeProperty(_type, spec_version='2.0')),
        ('start', TimestampProperty()),
        ('end', TimestampProperty()),
        ('is_active', BooleanProperty()),
        ('src_ref', ObjectReferenceProperty(valid_types=['ipv4-addr', 'ipv6-addr', 'mac-addr', 'domain-name'])),
        ('dst_ref', ObjectReferenceProperty(valid_types=['ipv4-addr', 'ipv6-addr', 'mac-addr', 'domain-name'])),
        ('src_port', IntegerProperty()),
        ('dst_port', IntegerProperty()),
        ('protocols', ListProperty(StringProperty, required=True)),
        ('src_byte_count', IntegerProperty()),
        ('dst_byte_count', IntegerProperty()),
        ('src_packets', IntegerProperty()),
        ('dst_packets', IntegerProperty()),
        ('ipfix', DictionaryProperty(spec_version='2.0')),
        ('src_payload_ref', ObjectReferenceProperty(valid_types='artifact')),
        ('dst_payload_ref', ObjectReferenceProperty(valid_types='artifact')),
        ('encapsulates_refs', ListProperty(ObjectReferenceProperty(valid_types='network-traffic'))),
        ('encapsulates_by_ref', ObjectReferenceProperty(valid_types='network-traffic')),
        ('extensions', ExtensionsProperty(spec_version='2.0')),
    ])

    def _check_object_constraints(self):
        super(NetworkTraffic, self)._check_object_constraints()
        self._check_at_least_one_property(['src_ref', 'dst_ref'])


class WindowsProcessExt(_Extension):
    """For more detailed information on this object's properties, see
    `the STIX 2.0 specification <http://docs.oasis-open.org/cti/stix/v2.0/cs01/part4-cyber-observable-objects/stix-v2.0-cs01-part4-cyber-observable-objects.html#_Toc496716275>`__.
    """  # noqa

    _type = 'windows-process-ext'
    _properties = OrderedDict([
        ('aslr_enabled', BooleanProperty()),
        ('dep_enabled', BooleanProperty()),
        ('priority', StringProperty()),
        ('owner_sid', StringProperty()),
        ('window_title', StringProperty()),
        ('startup_info', DictionaryProperty(spec_version='2.0')),
    ])


class WindowsServiceExt(_Extension):
    """For more detailed information on this object's properties, see
    `the STIX 2.0 specification <http://docs.oasis-open.org/cti/stix/v2.0/cs01/part4-cyber-observable-objects/stix-v2.0-cs01-part4-cyber-observable-objects.html#_Toc496716277>`__.
    """  # noqa

    _type = 'windows-service-ext'
    _properties = OrderedDict([
        ('service_name', StringProperty(required=True)),
        ('descriptions', ListProperty(StringProperty)),
        ('display_name', StringProperty()),
        ('group_name', StringProperty()),
        (
            'start_type', EnumProperty(
                allowed=[
                    "SERVICE_AUTO_START",
                    "SERVICE_BOOT_START",
                    "SERVICE_DEMAND_START",
                    "SERVICE_DISABLED",
                    "SERVICE_SYSTEM_ALERT",
                ],
            ),
        ),
        ('service_dll_refs', ListProperty(ObjectReferenceProperty(valid_types='file'))),
        (
            'service_type', EnumProperty(
                allowed=[
                    "SERVICE_KERNEL_DRIVER",
                    "SERVICE_FILE_SYSTEM_DRIVER",
                    "SERVICE_WIN32_OWN_PROCESS",
                    "SERVICE_WIN32_SHARE_PROCESS",
                ],
            ),
        ),
        (
            'service_status', EnumProperty(
                allowed=[
                    "SERVICE_CONTINUE_PENDING",
                    "SERVICE_PAUSE_PENDING",
                    "SERVICE_PAUSED",
                    "SERVICE_RUNNING",
                    "SERVICE_START_PENDING",
                    "SERVICE_STOP_PENDING",
                    "SERVICE_STOPPED",
                ],
            ),
        ),
    ])


class Process(_Observable):
    """For more detailed information on this object's properties, see
    `the STIX 2.0 specification <http://docs.oasis-open.org/cti/stix/v2.0/cs01/part4-cyber-observable-objects/stix-v2.0-cs01-part4-cyber-observable-objects.html#_Toc496716273>`__.
    """  # noqa

    _type = 'process'
    _properties = OrderedDict([
        ('type', TypeProperty(_type, spec_version='2.0')),
        ('is_hidden', BooleanProperty()),
        ('pid', IntegerProperty()),
        ('name', StringProperty()),
        # this is not the created timestamps of the object itself
        ('created', TimestampProperty()),
        ('cwd', StringProperty()),
        ('arguments', ListProperty(StringProperty)),
        ('command_line', StringProperty()),
        ('environment_variables', DictionaryProperty(spec_version='2.0')),
        ('opened_connection_refs', ListProperty(ObjectReferenceProperty(valid_types='network-traffic'))),
        ('creator_user_ref', ObjectReferenceProperty(valid_types='user-account')),
        ('binary_ref', ObjectReferenceProperty(valid_types='file')),
        ('parent_ref', ObjectReferenceProperty(valid_types='process')),
        ('child_refs', ListProperty(ObjectReferenceProperty('process'))),
        ('extensions', ExtensionsProperty(spec_version='2.0')),
    ])

    def _check_object_constraints(self):
        # no need to check windows-service-ext, since it has a required property
        super(Process, self)._check_object_constraints()
        try:
            self._check_at_least_one_property()
            if 'windows-process-ext' in self.get('extensions', {}):
                self.extensions['windows-process-ext']._check_at_least_one_property()
        except AtLeastOnePropertyError as enclosing_exc:
            if 'extensions' not in self:
                raise enclosing_exc
            else:
                if 'windows-process-ext' in self.get('extensions', {}):
                    self.extensions['windows-process-ext']._check_at_least_one_property()


class Software(_Observable):
    """For more detailed information on this object's properties, see
    `the STIX 2.0 specification <http://docs.oasis-open.org/cti/stix/v2.0/cs01/part4-cyber-observable-objects/stix-v2.0-cs01-part4-cyber-observable-objects.html#_Toc496716282>`__.
    """  # noqa

    _type = 'software'
    _properties = OrderedDict([
        ('type', TypeProperty(_type, spec_version='2.0')),
        ('name', StringProperty(required=True)),
        ('cpe', StringProperty()),
        ('languages', ListProperty(StringProperty)),
        ('vendor', StringProperty()),
        ('version', StringProperty()),
        ('extensions', ExtensionsProperty(spec_version='2.0')),
    ])


class URL(_Observable):
    """For more detailed information on this object's properties, see
    `the STIX 2.0 specification <http://docs.oasis-open.org/cti/stix/v2.0/cs01/part4-cyber-observable-objects/stix-v2.0-cs01-part4-cyber-observable-objects.html#_Toc496716284>`__.
    """  # noqa

    _type = 'url'
    _properties = OrderedDict([
        ('type', TypeProperty(_type, spec_version='2.0')),
        ('value', StringProperty(required=True)),
        ('extensions', ExtensionsProperty(spec_version='2.0')),
    ])


class UNIXAccountExt(_Extension):
    """For more detailed information on this object's properties, see
    `the STIX 2.0 specification <http://docs.oasis-open.org/cti/stix/v2.0/cs01/part4-cyber-observable-objects/stix-v2.0-cs01-part4-cyber-observable-objects.html#_Toc496716289>`__.
    """  # noqa

    _type = 'unix-account-ext'
    _properties = OrderedDict([
        ('gid', IntegerProperty()),
        ('groups', ListProperty(StringProperty)),
        ('home_dir', StringProperty()),
        ('shell', StringProperty()),
    ])


class UserAccount(_Observable):
    """For more detailed information on this object's properties, see
    `the STIX 2.0 specification <http://docs.oasis-open.org/cti/stix/v2.0/cs01/part4-cyber-observable-objects/stix-v2.0-cs01-part4-cyber-observable-objects.html#_Toc496716286>`__.
    """  # noqa

    _type = 'user-account'
    _properties = OrderedDict([
        ('type', TypeProperty(_type, spec_version='2.0')),
        ('user_id', StringProperty(required=True)),
        ('account_login', StringProperty()),
        ('account_type', StringProperty()),   # open vocab
        ('display_name', StringProperty()),
        ('is_service_account', BooleanProperty()),
        ('is_privileged', BooleanProperty()),
        ('can_escalate_privs', BooleanProperty()),
        ('is_disabled', BooleanProperty()),
        ('account_created', TimestampProperty()),
        ('account_expires', TimestampProperty()),
        ('password_last_changed', TimestampProperty()),
        ('account_first_login', TimestampProperty()),
        ('account_last_login', TimestampProperty()),
        ('extensions', ExtensionsProperty(spec_version='2.0')),
    ])


class WindowsRegistryValueType(_STIXBase20):
    """For more detailed information on this object's properties, see
    `the STIX 2.0 specification <http://docs.oasis-open.org/cti/stix/v2.0/cs01/part4-cyber-observable-objects/stix-v2.0-cs01-part4-cyber-observable-objects.html#_Toc496716293>`__.
    """  # noqa

    _type = 'windows-registry-value-type'
    _properties = OrderedDict([
        ('name', StringProperty(required=True)),
        ('data', StringProperty()),
        (
            'data_type', EnumProperty(
                allowed=[
                    "REG_NONE",
                    "REG_SZ",
                    "REG_EXPAND_SZ",
                    "REG_BINARY",
                    "REG_DWORD",
                    "REG_DWORD_BIG_ENDIAN",
                    "REG_LINK",
                    "REG_MULTI_SZ",
                    "REG_RESOURCE_LIST",
                    "REG_FULL_RESOURCE_DESCRIPTION",
                    "REG_RESOURCE_REQUIREMENTS_LIST",
                    "REG_QWORD",
                    "REG_INVALID_TYPE",
                ],
            ),
        ),
    ])


class WindowsRegistryKey(_Observable):
    """For more detailed information on this object's properties, see
    `the STIX 2.0 specification <http://docs.oasis-open.org/cti/stix/v2.0/cs01/part4-cyber-observable-objects/stix-v2.0-cs01-part4-cyber-observable-objects.html#_Toc496716291>`__.
    """  # noqa

    _type = 'windows-registry-key'
    _properties = OrderedDict([
        ('type', TypeProperty(_type, spec_version='2.0')),
        ('key', StringProperty(required=True)),
        ('values', ListProperty(EmbeddedObjectProperty(type=WindowsRegistryValueType))),
        # this is not the modified timestamps of the object itself
        ('modified', TimestampProperty()),
        ('creator_user_ref', ObjectReferenceProperty(valid_types='user-account')),
        ('number_of_subkeys', IntegerProperty()),
        ('extensions', ExtensionsProperty(spec_version='2.0')),
    ])


class X509V3ExtensionsType(_STIXBase20):
    """For more detailed information on this object's properties, see
    `the STIX 2.0 specification <http://docs.oasis-open.org/cti/stix/v2.0/cs01/part4-cyber-observable-objects/stix-v2.0-cs01-part4-cyber-observable-objects.html#_Toc496716298>`__.
    """  # noqa

    _type = 'x509-v3-extensions-type'
    _properties = OrderedDict([
        ('basic_constraints', StringProperty()),
        ('name_constraints', StringProperty()),
        ('policy_constraints', StringProperty()),
        ('key_usage', StringProperty()),
        ('extended_key_usage', StringProperty()),
        ('subject_key_identifier', StringProperty()),
        ('authority_key_identifier', StringProperty()),
        ('subject_alternative_name', StringProperty()),
        ('issuer_alternative_name', StringProperty()),
        ('subject_directory_attributes', StringProperty()),
        ('crl_distribution_points', StringProperty()),
        ('inhibit_any_policy', StringProperty()),
        ('private_key_usage_period_not_before', TimestampProperty()),
        ('private_key_usage_period_not_after', TimestampProperty()),
        ('certificate_policies', StringProperty()),
        ('policy_mappings', StringProperty()),
    ])


class X509Certificate(_Observable):
    """For more detailed information on this object's properties, see
    `the STIX 2.0 specification <http://docs.oasis-open.org/cti/stix/v2.0/cs01/part4-cyber-observable-objects/stix-v2.0-cs01-part4-cyber-observable-objects.html#_Toc496716296>`__.
    """  # noqa

    _type = 'x509-certificate'
    _properties = OrderedDict([
        ('type', TypeProperty(_type, spec_version='2.0')),
        ('is_self_signed', BooleanProperty()),
        ('hashes', HashesProperty(spec_version='2.0')),
        ('version', StringProperty()),
        ('serial_number', StringProperty()),
        ('signature_algorithm', StringProperty()),
        ('issuer', StringProperty()),
        ('validity_not_before', TimestampProperty()),
        ('validity_not_after', TimestampProperty()),
        ('subject', StringProperty()),
        ('subject_public_key_algorithm', StringProperty()),
        ('subject_public_key_modulus', StringProperty()),
        ('subject_public_key_exponent', IntegerProperty()),
        ('x509_v3_extensions', EmbeddedObjectProperty(type=X509V3ExtensionsType)),
        ('extensions', ExtensionsProperty(spec_version='2.0')),
    ])


def CustomObservable(type='x-custom-observable', properties=None):
    """Custom STIX Cyber Observable Object type decorator.

    Example:
        >>> from stix2.v20 import CustomObservable
        >>> from stix2.properties import IntegerProperty, StringProperty
        >>> @CustomObservable('x-custom-observable', [
        ...     ('property1', StringProperty(required=True)),
        ...     ('property2', IntegerProperty()),
        ... ])
        ... class MyNewObservableType():
        ...     pass

    """
    def wrapper(cls):
<<<<<<< HEAD
        _properties = list(itertools.chain.from_iterable([
            [('type', TypeProperty(type, spec_version='2.0'))],
            properties,
            [('extensions', ExtensionsProperty(spec_version='2.0'))],
        ]))
=======
        _properties = list(
            itertools.chain.from_iterable([
                [('type', TypeProperty(type, spec_version='2.0'))],
                properties,
                [('extensions', ExtensionsProperty(spec_version="2.0", enclosing_type=type))],
            ]),
        )
>>>>>>> 9ed62699
        return _custom_observable_builder(cls, type, _properties, '2.0', _Observable)
    return wrapper


def CustomExtension(type='x-custom-observable-ext', properties=None):
    """Decorator for custom extensions to STIX Cyber Observables.
    """
    def wrapper(cls):
        return _custom_extension_builder(cls, type, properties, '2.0', _Extension)
    return wrapper<|MERGE_RESOLUTION|>--- conflicted
+++ resolved
@@ -802,21 +802,13 @@
 
     """
     def wrapper(cls):
-<<<<<<< HEAD
-        _properties = list(itertools.chain.from_iterable([
-            [('type', TypeProperty(type, spec_version='2.0'))],
-            properties,
-            [('extensions', ExtensionsProperty(spec_version='2.0'))],
-        ]))
-=======
         _properties = list(
             itertools.chain.from_iterable([
                 [('type', TypeProperty(type, spec_version='2.0'))],
                 properties,
-                [('extensions', ExtensionsProperty(spec_version="2.0", enclosing_type=type))],
+                [('extensions', ExtensionsProperty(spec_version='2.0'))],
             ]),
         )
->>>>>>> 9ed62699
         return _custom_observable_builder(cls, type, _properties, '2.0', _Observable)
     return wrapper
 
