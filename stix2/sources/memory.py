"""
Python STIX 2.0 Memory Source/Sink

TODO:
    Run through tests again, lot of changes.

TODO:
    Use deduplicate() calls only when memory corpus is dirty (been added to)
    can save a lot of time for successive queries

Note:
    Not worrying about STIX versioning. The in memory STIX data at anytime
    will only hold one version of a STIX object. As such, when save() is called,
    the single versions of all the STIX objects are what is written to file.

"""

import json
import os

from stix2.base import _STIXBase
from stix2.core import Bundle, parse
from stix2.sources import DataSink, DataSource, DataStore
from stix2.sources.filters import Filter, apply_common_filters


<<<<<<< HEAD
def _add(store, stix_data=None, allow_custom=False):
=======
def _add(store, stix_data=None, allow_custom=False, version=None):
>>>>>>> c0669d7a
    """Add STIX objects to MemoryStore/Sink.

    Adds STIX objects to an in-memory dictionary for fast lookup.
    Recursive function, breaks down STIX Bundles and lists.

    Args:
        stix_data (list OR dict OR STIX object): STIX objects to be added
        allow_custom (bool): whether to allow custom objects/properties or
            not. Default: False.
<<<<<<< HEAD
=======
        version (str): Which STIX2 version to use. (e.g. "2.0", "2.1"). If
            None, use latest version.
>>>>>>> c0669d7a

    """
    if isinstance(stix_data, _STIXBase):
        # adding a python STIX object
        store._data[stix_data["id"]] = stix_data

    elif isinstance(stix_data, dict):
        if stix_data["type"] == "bundle":
            # adding a json bundle - so just grab STIX objects
            for stix_obj in stix_data.get("objects", []):
<<<<<<< HEAD
                _add(store, stix_obj, allow_custom=allow_custom)
=======
                _add(store, stix_obj, allow_custom=allow_custom, version=version)
>>>>>>> c0669d7a
        else:
            # adding a json STIX object
            store._data[stix_data["id"]] = stix_data

    elif isinstance(stix_data, str):
        # adding json encoded string of STIX content
<<<<<<< HEAD
        stix_data = parse(stix_data, allow_custom=allow_custom)
        if stix_data["type"] == "bundle":
            # recurse on each STIX object in bundle
            for stix_obj in stix_data.get("objects", []):
                _add(store, stix_obj, allow_custom=allow_custom)
=======
        stix_data = parse(stix_data, allow_custom=allow_custom, version=version)
        if stix_data["type"] == "bundle":
            # recurse on each STIX object in bundle
            for stix_obj in stix_data.get("objects", []):
                _add(store, stix_obj, allow_custom=allow_custom, version=version)
>>>>>>> c0669d7a
        else:
            _add(store, stix_data, allow_custom=allow_custom, version=version)

    elif isinstance(stix_data, list):
        # STIX objects are in a list- recurse on each object
        for stix_obj in stix_data:
<<<<<<< HEAD
            _add(store, stix_obj, allow_custom=allow_custom)
=======
            _add(store, stix_obj, allow_custom=allow_custom, version=version)
>>>>>>> c0669d7a

    else:
        raise TypeError("stix_data must be a STIX object (or list of), JSON formatted STIX (or list of), or a JSON formatted STIX bundle")


class MemoryStore(DataStore):
    """Interface to an in-memory dictionary of STIX objects.

    MemoryStore is a wrapper around a paired MemorySink and MemorySource.

    Note: It doesn't make sense to create a MemoryStore by passing
    in existing MemorySource and MemorySink because there could
    be data concurrency issues. As well, just as easy to create new MemoryStore.

    Args:
        stix_data (list OR dict OR STIX object): STIX content to be added
        allow_custom (bool): whether to allow custom objects/properties or
            not. Default: False.
<<<<<<< HEAD
=======
        version (str): Which STIX2 version to use. (e.g. "2.0", "2.1"). If
            None, use latest version.
>>>>>>> c0669d7a

    Attributes:
        _data (dict): the in-memory dict that holds STIX objects
        source (MemorySource): MemorySource
        sink (MemorySink): MemorySink

    """
<<<<<<< HEAD
    def __init__(self, stix_data=None, allow_custom=False):
        super(MemoryStore, self).__init__()
        self._data = {}

        if stix_data:
            _add(self, stix_data, allow_custom=allow_custom)

        self.source = MemorySource(stix_data=self._data, _store=True, allow_custom=allow_custom)
        self.sink = MemorySink(stix_data=self._data, _store=True, allow_custom=allow_custom)

    def save_to_file(self, file_path, allow_custom=False):
=======
    def __init__(self, stix_data=None, allow_custom=False, version=None):
        self._data = {}

        if stix_data:
            _add(self, stix_data, allow_custom=allow_custom, version=version)

        super(MemoryStore, self).__init__(
            source=MemorySource(stix_data=self._data, allow_custom=allow_custom, version=version, _store=True),
            sink=MemorySink(stix_data=self._data, allow_custom=allow_custom, version=version, _store=True)
        )

    def save_to_file(self, *args, **kwargs):
>>>>>>> c0669d7a
        """Write SITX objects from in-memory dictionary to JSON file, as a STIX
        Bundle.

        Args:
            file_path (str): file path to write STIX data to
            allow_custom (bool): whether to allow custom objects/properties or
                not. Default: False.

        """
<<<<<<< HEAD
        return self.sink.save_to_file(file_path=file_path, allow_custom=allow_custom)

    def load_from_file(self, file_path, allow_custom=False):
=======
        return self.sink.save_to_file(*args, **kwargs)

    def load_from_file(self, *args, **kwargs):
>>>>>>> c0669d7a
        """Load STIX data from JSON file.

        File format is expected to be a single JSON
        STIX object or JSON STIX bundle.

        Args:
            file_path (str): file path to load STIX data from
            allow_custom (bool): whether to allow custom objects/properties or
                not. Default: False.
<<<<<<< HEAD

        """
        return self.source.load_from_file(file_path=file_path, allow_custom=allow_custom)
=======
            version (str): Which STIX2 version to use. (e.g. "2.0", "2.1"). If
                None, use latest version.

        """
        return self.source.load_from_file(*args, **kwargs)
>>>>>>> c0669d7a


class MemorySink(DataSink):
    """Interface for adding/pushing STIX objects to an in-memory dictionary.

    Designed to be paired with a MemorySource, together as the two
    components of a MemoryStore.

    Args:
        stix_data (dict OR list): valid STIX 2.0 content in
            bundle or a list.
        _store (bool): if the MemorySink is a part of a DataStore,
            in which case "stix_data" is a direct reference to
            shared memory with DataSource. Not user supplied
        allow_custom (bool): whether to allow custom objects/properties or
            not. Default: False.

    Attributes:
        _data (dict): the in-memory dict that holds STIX objects.
            If apart of a MemoryStore, dict is shared between with
            a MemorySource

    """
<<<<<<< HEAD
    def __init__(self, stix_data=None, _store=False, allow_custom=False):
=======
    def __init__(self, stix_data=None, allow_custom=False, version=None, _store=False):
>>>>>>> c0669d7a
        super(MemorySink, self).__init__()
        self._data = {}

        if _store:
            self._data = stix_data
        elif stix_data:
<<<<<<< HEAD
            _add(self, stix_data, allow_custom=allow_custom)

    def add(self, stix_data, allow_custom=False):
        _add(self, stix_data, allow_custom=allow_custom)
=======
            _add(self, stix_data, allow_custom=allow_custom, version=version)

    def add(self, stix_data, allow_custom=False, version=None):
        _add(self, stix_data, allow_custom=allow_custom, version=version)
>>>>>>> c0669d7a
    add.__doc__ = _add.__doc__

    def save_to_file(self, file_path, allow_custom=False):
        file_path = os.path.abspath(file_path)
        if not os.path.exists(os.path.dirname(file_path)):
            os.makedirs(os.path.dirname(file_path))
        with open(file_path, "w") as f:
<<<<<<< HEAD
            f.write(str(Bundle(self._data.values(), allow_custom=allow_custom)))
=======
            f.write(str(Bundle(list(self._data.values()), allow_custom=allow_custom)))
>>>>>>> c0669d7a
    save_to_file.__doc__ = MemoryStore.save_to_file.__doc__


class MemorySource(DataSource):
    """Interface for searching/retrieving STIX objects from an in-memory
    dictionary.

    Designed to be paired with a MemorySink, together as the two
    components of a MemoryStore.

    Args:
        stix_data (dict OR list OR STIX object): valid STIX 2.0 content in
            bundle or list.
        _store (bool): if the MemorySource is a part of a DataStore,
            in which case "stix_data" is a direct reference to shared
            memory with DataSink. Not user supplied
        allow_custom (bool): whether to allow custom objects/properties or
            not. Default: False.

    Attributes:
        _data (dict): the in-memory dict that holds STIX objects.
            If apart of a MemoryStore, dict is shared between with
            a MemorySink

    """
<<<<<<< HEAD
    def __init__(self, stix_data=None, _store=False, allow_custom=False):
=======
    def __init__(self, stix_data=None, allow_custom=False, version=None, _store=False):
>>>>>>> c0669d7a
        super(MemorySource, self).__init__()
        self._data = {}

        if _store:
            self._data = stix_data
        elif stix_data:
<<<<<<< HEAD
            _add(self, stix_data, allow_custom=allow_custom)

    def get(self, stix_id, _composite_filters=None, allow_custom=False):
=======
            _add(self, stix_data, allow_custom=allow_custom, version=version)

    def get(self, stix_id, _composite_filters=None):
>>>>>>> c0669d7a
        """Retrieve STIX object from in-memory dict via STIX ID.

        Args:
            stix_id (str): The STIX ID of the STIX object to be retrieved.
<<<<<<< HEAD
            composite_filters (set): set of filters passed from the parent
=======
            _composite_filters (set): set of filters passed from the parent
>>>>>>> c0669d7a
                CompositeDataSource, not user supplied
            allow_custom (bool): whether to retrieve custom objects/properties
                or not. Default: False.

        Returns:
            (dict OR STIX object): STIX object that has the supplied
                ID. As the MemoryStore(i.e. MemorySink) adds STIX objects to memory
                as they are supplied (either as python dictionary or STIX object), it
                is returned in the same form as it as added

        """
        if _composite_filters is None:
            # if get call is only based on 'id', no need to search, just retrieve from dict
            try:
                stix_obj = self._data[stix_id]
            except KeyError:
                stix_obj = None
            return stix_obj

        # if there are filters from the composite level, process full query
        query = [Filter("id", "=", stix_id)]

        all_data = self.query(query=query, _composite_filters=_composite_filters, allow_custom=allow_custom)

        if all_data:
            # reduce to most recent version
            stix_obj = sorted(all_data, key=lambda k: k['modified'])[0]

            return stix_obj
        else:
            return None

<<<<<<< HEAD
    def all_versions(self, stix_id, _composite_filters=None, allow_custom=False):
=======
    def all_versions(self, stix_id, _composite_filters=None):
>>>>>>> c0669d7a
        """Retrieve STIX objects from in-memory dict via STIX ID, all versions of it

        Note: Since Memory sources/sinks don't handle multiple versions of a
        STIX object, this operation is unnecessary. Translate call to get().

        Args:
            stix_id (str): The STIX ID of the STIX 2 object to retrieve.
<<<<<<< HEAD
            composite_filters (set): set of filters passed from the parent
=======
            _composite_filters (set): set of filters passed from the parent
>>>>>>> c0669d7a
                CompositeDataSource, not user supplied
            allow_custom (bool): whether to retrieve custom objects/properties
                or not. Default: False.

        Returns:
            (list): list of STIX objects that has the supplied ID. As the
                MemoryStore(i.e. MemorySink) adds STIX objects to memory as they
                are supplied (either as python dictionary or STIX object), it
                is returned in the same form as it as added

        """
        return [self.get(stix_id=stix_id, _composite_filters=_composite_filters, allow_custom=allow_custom)]

<<<<<<< HEAD
    def query(self, query=None, _composite_filters=None, allow_custom=False):
=======
    def query(self, query=None, _composite_filters=None):
>>>>>>> c0669d7a
        """Search and retrieve STIX objects based on the complete query.

        A "complete query" includes the filters from the query, the filters
        attached to this MemorySource, and any filters passed from a
        CompositeDataSource (i.e. _composite_filters).

        Args:
            query (list): list of filters to search on
<<<<<<< HEAD
            composite_filters (set): set of filters passed from the
=======
            _composite_filters (set): set of filters passed from the
>>>>>>> c0669d7a
                CompositeDataSource, not user supplied
            allow_custom (bool): whether to retrieve custom objects/properties
                or not. Default: False.

        Returns:
            (list): list of STIX objects that matches the supplied
                query. As the MemoryStore(i.e. MemorySink) adds STIX objects to memory
                as they are supplied (either as python dictionary or STIX object), it
                is returned in the same form as it as added.

        """
        if query is None:
            query = set()
        else:
            if not isinstance(query, list):
                # make sure don't make set from a Filter object,
                # need to make a set from a list of Filter objects (even if just one Filter)
                query = [query]
            query = set(query)

        # combine all query filters
        if self.filters:
            query.update(self.filters)
        if _composite_filters:
            query.update(_composite_filters)

        # Apply STIX common property filters.
        all_data = list(apply_common_filters(self._data.values(), query))

        return all_data

<<<<<<< HEAD
    def load_from_file(self, file_path, allow_custom=False):
        file_path = os.path.abspath(file_path)
        stix_data = json.load(open(file_path, "r"))
        _add(self, stix_data, allow_custom=allow_custom)
=======
    def load_from_file(self, file_path, allow_custom=False, version=None):
        file_path = os.path.abspath(file_path)
        stix_data = json.load(open(file_path, "r"))
        _add(self, stix_data, allow_custom=allow_custom, version=version)
>>>>>>> c0669d7a
    load_from_file.__doc__ = MemoryStore.load_from_file.__doc__<|MERGE_RESOLUTION|>--- conflicted
+++ resolved
@@ -24,11 +24,7 @@
 from stix2.sources.filters import Filter, apply_common_filters
 
 
-<<<<<<< HEAD
-def _add(store, stix_data=None, allow_custom=False):
-=======
 def _add(store, stix_data=None, allow_custom=False, version=None):
->>>>>>> c0669d7a
     """Add STIX objects to MemoryStore/Sink.
 
     Adds STIX objects to an in-memory dictionary for fast lookup.
@@ -38,11 +34,8 @@
         stix_data (list OR dict OR STIX object): STIX objects to be added
         allow_custom (bool): whether to allow custom objects/properties or
             not. Default: False.
-<<<<<<< HEAD
-=======
         version (str): Which STIX2 version to use. (e.g. "2.0", "2.1"). If
             None, use latest version.
->>>>>>> c0669d7a
 
     """
     if isinstance(stix_data, _STIXBase):
@@ -53,41 +46,25 @@
         if stix_data["type"] == "bundle":
             # adding a json bundle - so just grab STIX objects
             for stix_obj in stix_data.get("objects", []):
-<<<<<<< HEAD
-                _add(store, stix_obj, allow_custom=allow_custom)
-=======
                 _add(store, stix_obj, allow_custom=allow_custom, version=version)
->>>>>>> c0669d7a
         else:
             # adding a json STIX object
             store._data[stix_data["id"]] = stix_data
 
     elif isinstance(stix_data, str):
         # adding json encoded string of STIX content
-<<<<<<< HEAD
-        stix_data = parse(stix_data, allow_custom=allow_custom)
-        if stix_data["type"] == "bundle":
-            # recurse on each STIX object in bundle
-            for stix_obj in stix_data.get("objects", []):
-                _add(store, stix_obj, allow_custom=allow_custom)
-=======
         stix_data = parse(stix_data, allow_custom=allow_custom, version=version)
         if stix_data["type"] == "bundle":
             # recurse on each STIX object in bundle
             for stix_obj in stix_data.get("objects", []):
                 _add(store, stix_obj, allow_custom=allow_custom, version=version)
->>>>>>> c0669d7a
         else:
             _add(store, stix_data, allow_custom=allow_custom, version=version)
 
     elif isinstance(stix_data, list):
         # STIX objects are in a list- recurse on each object
         for stix_obj in stix_data:
-<<<<<<< HEAD
-            _add(store, stix_obj, allow_custom=allow_custom)
-=======
             _add(store, stix_obj, allow_custom=allow_custom, version=version)
->>>>>>> c0669d7a
 
     else:
         raise TypeError("stix_data must be a STIX object (or list of), JSON formatted STIX (or list of), or a JSON formatted STIX bundle")
@@ -106,11 +83,8 @@
         stix_data (list OR dict OR STIX object): STIX content to be added
         allow_custom (bool): whether to allow custom objects/properties or
             not. Default: False.
-<<<<<<< HEAD
-=======
         version (str): Which STIX2 version to use. (e.g. "2.0", "2.1"). If
             None, use latest version.
->>>>>>> c0669d7a
 
     Attributes:
         _data (dict): the in-memory dict that holds STIX objects
@@ -118,19 +92,6 @@
         sink (MemorySink): MemorySink
 
     """
-<<<<<<< HEAD
-    def __init__(self, stix_data=None, allow_custom=False):
-        super(MemoryStore, self).__init__()
-        self._data = {}
-
-        if stix_data:
-            _add(self, stix_data, allow_custom=allow_custom)
-
-        self.source = MemorySource(stix_data=self._data, _store=True, allow_custom=allow_custom)
-        self.sink = MemorySink(stix_data=self._data, _store=True, allow_custom=allow_custom)
-
-    def save_to_file(self, file_path, allow_custom=False):
-=======
     def __init__(self, stix_data=None, allow_custom=False, version=None):
         self._data = {}
 
@@ -143,7 +104,6 @@
         )
 
     def save_to_file(self, *args, **kwargs):
->>>>>>> c0669d7a
         """Write SITX objects from in-memory dictionary to JSON file, as a STIX
         Bundle.
 
@@ -153,15 +113,9 @@
                 not. Default: False.
 
         """
-<<<<<<< HEAD
-        return self.sink.save_to_file(file_path=file_path, allow_custom=allow_custom)
-
-    def load_from_file(self, file_path, allow_custom=False):
-=======
         return self.sink.save_to_file(*args, **kwargs)
 
     def load_from_file(self, *args, **kwargs):
->>>>>>> c0669d7a
         """Load STIX data from JSON file.
 
         File format is expected to be a single JSON
@@ -171,17 +125,11 @@
             file_path (str): file path to load STIX data from
             allow_custom (bool): whether to allow custom objects/properties or
                 not. Default: False.
-<<<<<<< HEAD
-
-        """
-        return self.source.load_from_file(file_path=file_path, allow_custom=allow_custom)
-=======
             version (str): Which STIX2 version to use. (e.g. "2.0", "2.1"). If
                 None, use latest version.
 
         """
         return self.source.load_from_file(*args, **kwargs)
->>>>>>> c0669d7a
 
 
 class MemorySink(DataSink):
@@ -205,28 +153,17 @@
             a MemorySource
 
     """
-<<<<<<< HEAD
-    def __init__(self, stix_data=None, _store=False, allow_custom=False):
-=======
     def __init__(self, stix_data=None, allow_custom=False, version=None, _store=False):
->>>>>>> c0669d7a
         super(MemorySink, self).__init__()
         self._data = {}
 
         if _store:
             self._data = stix_data
         elif stix_data:
-<<<<<<< HEAD
-            _add(self, stix_data, allow_custom=allow_custom)
-
-    def add(self, stix_data, allow_custom=False):
-        _add(self, stix_data, allow_custom=allow_custom)
-=======
             _add(self, stix_data, allow_custom=allow_custom, version=version)
 
     def add(self, stix_data, allow_custom=False, version=None):
         _add(self, stix_data, allow_custom=allow_custom, version=version)
->>>>>>> c0669d7a
     add.__doc__ = _add.__doc__
 
     def save_to_file(self, file_path, allow_custom=False):
@@ -234,11 +171,7 @@
         if not os.path.exists(os.path.dirname(file_path)):
             os.makedirs(os.path.dirname(file_path))
         with open(file_path, "w") as f:
-<<<<<<< HEAD
-            f.write(str(Bundle(self._data.values(), allow_custom=allow_custom)))
-=======
             f.write(str(Bundle(list(self._data.values()), allow_custom=allow_custom)))
->>>>>>> c0669d7a
     save_to_file.__doc__ = MemoryStore.save_to_file.__doc__
 
 
@@ -264,38 +197,22 @@
             a MemorySink
 
     """
-<<<<<<< HEAD
-    def __init__(self, stix_data=None, _store=False, allow_custom=False):
-=======
     def __init__(self, stix_data=None, allow_custom=False, version=None, _store=False):
->>>>>>> c0669d7a
         super(MemorySource, self).__init__()
         self._data = {}
 
         if _store:
             self._data = stix_data
         elif stix_data:
-<<<<<<< HEAD
-            _add(self, stix_data, allow_custom=allow_custom)
-
-    def get(self, stix_id, _composite_filters=None, allow_custom=False):
-=======
             _add(self, stix_data, allow_custom=allow_custom, version=version)
 
     def get(self, stix_id, _composite_filters=None):
->>>>>>> c0669d7a
         """Retrieve STIX object from in-memory dict via STIX ID.
 
         Args:
             stix_id (str): The STIX ID of the STIX object to be retrieved.
-<<<<<<< HEAD
-            composite_filters (set): set of filters passed from the parent
-=======
             _composite_filters (set): set of filters passed from the parent
->>>>>>> c0669d7a
                 CompositeDataSource, not user supplied
-            allow_custom (bool): whether to retrieve custom objects/properties
-                or not. Default: False.
 
         Returns:
             (dict OR STIX object): STIX object that has the supplied
@@ -315,7 +232,7 @@
         # if there are filters from the composite level, process full query
         query = [Filter("id", "=", stix_id)]
 
-        all_data = self.query(query=query, _composite_filters=_composite_filters, allow_custom=allow_custom)
+        all_data = self.query(query=query, _composite_filters=_composite_filters)
 
         if all_data:
             # reduce to most recent version
@@ -325,11 +242,7 @@
         else:
             return None
 
-<<<<<<< HEAD
-    def all_versions(self, stix_id, _composite_filters=None, allow_custom=False):
-=======
     def all_versions(self, stix_id, _composite_filters=None):
->>>>>>> c0669d7a
         """Retrieve STIX objects from in-memory dict via STIX ID, all versions of it
 
         Note: Since Memory sources/sinks don't handle multiple versions of a
@@ -337,14 +250,8 @@
 
         Args:
             stix_id (str): The STIX ID of the STIX 2 object to retrieve.
-<<<<<<< HEAD
-            composite_filters (set): set of filters passed from the parent
-=======
             _composite_filters (set): set of filters passed from the parent
->>>>>>> c0669d7a
                 CompositeDataSource, not user supplied
-            allow_custom (bool): whether to retrieve custom objects/properties
-                or not. Default: False.
 
         Returns:
             (list): list of STIX objects that has the supplied ID. As the
@@ -353,13 +260,9 @@
                 is returned in the same form as it as added
 
         """
-        return [self.get(stix_id=stix_id, _composite_filters=_composite_filters, allow_custom=allow_custom)]
-
-<<<<<<< HEAD
-    def query(self, query=None, _composite_filters=None, allow_custom=False):
-=======
+        return [self.get(stix_id=stix_id, _composite_filters=_composite_filters)]
+
     def query(self, query=None, _composite_filters=None):
->>>>>>> c0669d7a
         """Search and retrieve STIX objects based on the complete query.
 
         A "complete query" includes the filters from the query, the filters
@@ -368,14 +271,8 @@
 
         Args:
             query (list): list of filters to search on
-<<<<<<< HEAD
-            composite_filters (set): set of filters passed from the
-=======
             _composite_filters (set): set of filters passed from the
->>>>>>> c0669d7a
                 CompositeDataSource, not user supplied
-            allow_custom (bool): whether to retrieve custom objects/properties
-                or not. Default: False.
 
         Returns:
             (list): list of STIX objects that matches the supplied
@@ -404,15 +301,8 @@
 
         return all_data
 
-<<<<<<< HEAD
-    def load_from_file(self, file_path, allow_custom=False):
-        file_path = os.path.abspath(file_path)
-        stix_data = json.load(open(file_path, "r"))
-        _add(self, stix_data, allow_custom=allow_custom)
-=======
     def load_from_file(self, file_path, allow_custom=False, version=None):
         file_path = os.path.abspath(file_path)
         stix_data = json.load(open(file_path, "r"))
         _add(self, stix_data, allow_custom=allow_custom, version=version)
->>>>>>> c0669d7a
     load_from_file.__doc__ = MemoryStore.load_from_file.__doc__