--- conflicted
+++ resolved
@@ -160,11 +160,6 @@
                 if filter_.field == "added_after":
                     params[filter_.field] = filter_.value
                 else:
-<<<<<<< HEAD
-                    taxii_field = "match[%s]" % filter_["field"]
-                    params[taxii_field] = filter_["value"]
-=======
-                    taxii_field = "match[" + filter_.field + ']'
+                    taxii_field = "match[%s]" % filter_.field
                     params[taxii_field] = filter_.value
->>>>>>> 95378b15
         return params