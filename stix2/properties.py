--- conflicted
+++ resolved
@@ -8,26 +8,18 @@
 import re
 import uuid
 
-<<<<<<< HEAD
-from . import registry, version
-=======
 import stix2
 import stix2.hashes
 
->>>>>>> 646aaa39
 from .base import _STIXBase
 from .exceptions import CustomContentError, DictionaryKeyError, STIXError
 from .parsing import parse, parse_observable
-<<<<<<< HEAD
-from .utils import _get_dict, get_class_hierarchy_names, parse_into_datetime
-=======
 from .registry import STIX2_OBJ_MAPS
 from .utils import (
     STIXTypeClass, _get_dict, get_class_hierarchy_names, get_type_from_id,
     is_object, is_stix_type, parse_into_datetime, to_enum,
 )
 from .version import DEFAULT_VERSION
->>>>>>> 646aaa39
 
 TYPE_REGEX = re.compile(r'^-?[a-z0-9]+(-[a-z0-9]+)*-?$')
 TYPE_21_REGEX = re.compile(r'^([a-z][a-z0-9]*)+([a-z0-9-]+)*-?$')
@@ -291,7 +283,7 @@
 
 class TypeProperty(Property):
 
-    def __init__(self, type, spec_version=version.DEFAULT_VERSION):
+    def __init__(self, type, spec_version=DEFAULT_VERSION):
         _validate_type(type, spec_version)
         self.spec_version = spec_version
         super(TypeProperty, self).__init__(fixed=type)
@@ -299,7 +291,7 @@
 
 class IDProperty(Property):
 
-    def __init__(self, type, spec_version=version.DEFAULT_VERSION):
+    def __init__(self, type, spec_version=DEFAULT_VERSION):
         self.required_prefix = type + "--"
         self.spec_version = spec_version
         super(IDProperty, self).__init__()
@@ -395,7 +387,7 @@
 
 class DictionaryProperty(Property):
 
-    def __init__(self, spec_version=version.DEFAULT_VERSION, **kwargs):
+    def __init__(self, spec_version=DEFAULT_VERSION, **kwargs):
         self.spec_version = spec_version
         super(DictionaryProperty, self).__init__(**kwargs)
 
@@ -508,13 +500,9 @@
 
 class ReferenceProperty(Property):
 
-<<<<<<< HEAD
-    def __init__(self, valid_types=None, invalid_types=None, spec_version=version.DEFAULT_VERSION, **kwargs):
-=======
     _WHITELIST, _BLACKLIST = range(2)
 
     def __init__(self, valid_types=None, invalid_types=None, spec_version=DEFAULT_VERSION, **kwargs):
->>>>>>> 646aaa39
         """
         references sometimes must be to a specific object type
         """
@@ -618,22 +606,10 @@
                 % (obj_type, msg),
             )
 
-<<<<<<< HEAD
-    if "SDO" in types:
-        return_types.remove("SDO")
-        return_types += registry.STIX2_OBJ_MAPS[spec_version]['objects'].keys()
-    if "SCO" in types:
-        return_types.remove("SCO")
-        return_types += registry.STIX2_OBJ_MAPS[spec_version]['observables'].keys()
-    if "SRO" in types:
-        return_types.remove("SRO")
-        return_types += ['relationship', 'sighting']
-=======
         if not allow_custom and has_custom:
             raise CustomContentError(
                 "reference to custom object type: " + obj_type,
             )
->>>>>>> 646aaa39
 
         return value, has_custom
 
@@ -742,12 +718,7 @@
     """Property for holding Cyber Observable Objects.
     """
 
-<<<<<<< HEAD
-    def __init__(self, spec_version=version.DEFAULT_VERSION, allow_custom=False, *args, **kwargs):
-        self.allow_custom = allow_custom
-=======
     def __init__(self, spec_version=DEFAULT_VERSION, *args, **kwargs):
->>>>>>> 646aaa39
         self.spec_version = spec_version
         super(ObservableProperty, self).__init__(*args, **kwargs)
 
@@ -796,13 +767,7 @@
     """Property for representing extensions on Observable objects.
     """
 
-<<<<<<< HEAD
-    def __init__(self, spec_version=version.DEFAULT_VERSION, allow_custom=False, required=False):
-        self.allow_custom = allow_custom
-=======
-    def __init__(self, spec_version=DEFAULT_VERSION, enclosing_type=None, required=False):
-        self.enclosing_type = enclosing_type
->>>>>>> 646aaa39
+    def __init__(self, spec_version=DEFAULT_VERSION, required=False):
         super(ExtensionsProperty, self).__init__(spec_version=spec_version, required=required)
 
     def clean(self, value, allow_custom):
@@ -815,12 +780,8 @@
         except ValueError:
             raise ValueError("The extensions property must contain a dictionary")
 
-<<<<<<< HEAD
-        extension_type_map = registry.STIX2_OBJ_MAPS[self.spec_version].get('extensions', {})
-=======
         has_custom = False
-        specific_type_map = STIX2_OBJ_MAPS[self.spec_version]['observable-extensions'].get(self.enclosing_type, {})
->>>>>>> 646aaa39
+        extension_type_map = STIX2_OBJ_MAPS[self.spec_version].get('extensions', {})
         for key, subvalue in dictified.items():
             if key in extension_type_map:
                 cls = extension_type_map[key]
@@ -858,12 +819,7 @@
 
 class STIXObjectProperty(Property):
 
-<<<<<<< HEAD
-    def __init__(self, spec_version=version.DEFAULT_VERSION, allow_custom=False, *args, **kwargs):
-        self.allow_custom = allow_custom
-=======
     def __init__(self, spec_version=DEFAULT_VERSION, *args, **kwargs):
->>>>>>> 646aaa39
         self.spec_version = spec_version
         super(STIXObjectProperty, self).__init__(*args, **kwargs)
 
