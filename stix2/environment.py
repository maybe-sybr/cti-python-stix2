--- conflicted
+++ resolved
@@ -127,26 +127,4 @@
 
     def parse(self, *args, **kwargs):
         return _parse(*args, **kwargs)
-<<<<<<< HEAD
-    parse.__doc__ = _parse.__doc__
-=======
-    parse.__doc__ = _parse.__doc__
-
-    def creator_of(self, obj):
-        """Retrieve the Identity refered to by the object's `created_by_ref`.
-
-        Args:
-            obj: The STIX object whose `created_by_ref` property will be looked
-                up.
-
-        Returns:
-            The STIX object's creator, or None, if the object contains no
-            `created_by_ref` property or the object's creator cannot be found.
-
-        """
-        creator_id = obj.get('created_by_ref', '')
-        if creator_id:
-            return self.get(creator_id)
-        else:
-            return None
->>>>>>> ef3ce9f6
+    parse.__doc__ = _parse.__doc__